--- conflicted
+++ resolved
@@ -33,27 +33,6 @@
 # SERIALIZER DE PRODUTO PRINCIPAL (TOTALMENTE CORRIGIDO)
 # ---
 class ProductSerializer(serializers.ModelSerializer):
-<<<<<<< HEAD
-    """
-    Serializer principal para CRIAR e LER produtos.
-    Ele agora aceita a criação de variantes aninhadas.
-    """
-    
-    # Define o serializer de variantes aninhadas.
-    # 'many=True' = é uma lista
-    # 'required=False' = não é obrigatório (para produtos simples)
-    variants = ProductVariantSerializer(many=True, required=False)
-    
-    # Campo de imagem para upload
-    # 'required=False' = a imagem é opcional
-    # 'write_only=True' = usado apenas para criar/atualizar, não mostra na leitura
-    image = serializers.ImageField(write_only=True, required=False, allow_null=True)
-    
-    # Campo de imagem para LEITURA (mostra a URL completa)
-    image_url = serializers.SerializerMethodField(read_only=True)
-    
-    store_name = serializers.CharField(source='store.name', read_only=True)
-=======
     """ Serializer para o Produto "Pai" (detalhes completos) """
     store_name = serializers.CharField(source='store.name', read_only=True)
     # <--- OK: 'variants' agora usa o ProductVariantSerializer atualizado
@@ -68,7 +47,6 @@
 
     # <--- ALTERADO: Adicionado 'variant_attributes'
     variant_attributes = AttributeSerializer(many=True, read_only=True)
->>>>>>> d0bd395d
 
     # <--- ADDED: Accept price/stock for simple products (write-only)
     price = serializers.DecimalField(
@@ -86,18 +64,6 @@
 
     class Meta:
         model = Product
-<<<<<<< HEAD
-        # --- CAMPOS CORRIGIDOS ---
-        # Adicionamos 'sku', 'price', 'stock', 'category' (para produto simples)
-        # Adicionamos 'variants' (para produto com variantes)
-        # Adicionamos 'image' (para o upload) e 'image_url' (para leitura)
-        fields = [
-            'id', 'store', 'store_name', 'name', 'description', 'sku', 
-            'price', 'stock', 'category', 'is_active', 
-            'image', 'image_url', 'variants', 'created_at'
-        ]
-        read_only_fields = ['id', 'store', 'store_name', 'created_at']
-=======
         # <--- ALTERADO: Adicionado 'variant_attributes', 'price', 'stock', 'sku'
         fields = [
             'id', 'store', 'store_name', 'name', 'description', 'is_active', 'image',
@@ -157,7 +123,6 @@
     class Meta:
         model = Product 
         fields = ['id', 'name', 'image', 'price'] 
->>>>>>> d0bd395d
 
     def get_image_url(self, obj):
         """ Pega a URL da imagem principal do produto """

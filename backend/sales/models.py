from django.db import models
from django.contrib.auth.models import User
from django.core.validators import MinValueValidator
from decimal import Decimal


class Store(models.Model):
    """Model for seller stores - each admin user has their own store"""
    owner = models.OneToOneField(User, on_delete=models.CASCADE, related_name='store')
    name = models.CharField(max_length=200)
    description = models.TextField(blank=True)
    phone = models.CharField(max_length=20, blank=True)
    email = models.EmailField(blank=True)
    address = models.TextField(blank=True)
    is_active = models.BooleanField(default=True)
    created_at = models.DateTimeField(auto_now_add=True)
    updated_at = models.DateTimeField(auto_now=True)

    class Meta:
        ordering = ['-created_at']

    def __str__(self):
        return f"{self.name} - {self.owner.username}"


class Product(models.Model):
    """Model for products/items available for sale"""
    # <--- ALTERAÇÃO: Removido COLOR_CHOICES e SIZE_CHOICES daqui, pois agora pertencem à variante

    store = models.ForeignKey(Store, on_delete=models.CASCADE, related_name='products', null=True, blank=True)
    name = models.CharField(max_length=200)
    description = models.TextField(blank=True)
    # <--- ALTERAÇÃO: price e stock agora podem ser nulos, pois um produto
    # com variantes não terá preço/estoque principal.
    price = models.DecimalField(
        max_digits=10,
        decimal_places=2,
        validators=[MinValueValidator(Decimal('0.01'))],
        null=True, 
        blank=True
    )
    stock = models.IntegerField(default=0, validators=[MinValueValidator(0)], null=True, blank=True)
    
    # <--- ALTERAÇÃO: Adicionado campo 'category' que vem do formulário
    category = models.CharField(max_length=100, blank=True)
    
    # <--- ALTERAÇÃO: Removido 'color' e 'size' do produto principal
    # color = models.CharField(max_length=20, choices=COLOR_CHOICES, default='black')
    # size = models.CharField(max_length=10, choices=SIZE_CHOICES, default='M')
    
    # sku movido para ProductVariant to support multiple variants per product
    # Este SKU é o SKU principal/pai, que o formulário envia
    sku = models.CharField(max_length=100, unique=True, null=True, blank=True)
    is_active = models.BooleanField(default=True)
    image = models.ImageField(upload_to='products/', blank=True, null=True) # Imagem principal
    created_at = models.DateTimeField(auto_now_add=True)
    updated_at = models.DateTimeField(auto_now=True)

    class Meta:
        ordering = ['-created_at']

    def __str__(self):
        return self.name


class ProductVariant(models.Model):
    """Variants for a product (different size/color/price/sku/stock)"""

    # <--- ALTERAÇÃO: Movido os CHOICES para cá, embora não sejam mais usados
    # diretamente, podem ser úteis no futuro.
    COLOR_CHOICES = [
        ('red', 'Vermelho'), ('blue', 'Azul'), ('green', 'Verde'), ('black', 'Preto'),
        ('white', 'Branco'), ('yellow', 'Amarelo'), ('pink', 'Rosa'), ('purple', 'Roxo'),
        ('orange', 'Laranja'), ('gray', 'Cinza'),
    ]
    SIZE_CHOICES = [
        ('XS', 'Extra Pequeno'), ('S', 'Pequeno'), ('M', 'Médio'), ('L', 'Grande'),
        ('XL', 'Extra Grande'), ('XXL', 'Extra Extra Grande'),
    ]

    product = models.ForeignKey(Product, on_delete=models.CASCADE, related_name='variants')
    
    # <--- ALTERAÇÃO: Adicionado campo 'name' para "Nome da Variante" (ex: "Tamanho M, Cor Azul")
    name = models.CharField(max_length=255, help_text="Ex: Tamanho M, Cor Azul")
    
    sku = models.CharField(max_length=100, unique=True) # SKU da variante
    price = models.DecimalField(max_digits=10, decimal_places=2, validators=[MinValueValidator(Decimal('0.01'))])
    stock = models.IntegerField(default=0, validators=[MinValueValidator(0)])
    
    # <--- ALTERAÇÃO: Removido 'color' e 'size' pois o formulário envia um 'name'
    # color = models.CharField(max_length=20, choices=COLOR_CHOICES, null=True, blank=True)
    # size = models.CharField(max_length=10, choices=SIZE_CHOICES, null=True, blank=True)
    
    image = models.ImageField(upload_to='products/variants/', blank=True, null=True) # Imagem específica da variante (opcional)
    is_active = models.BooleanField(default=True)
    created_at = models.DateTimeField(auto_now_add=True)
    updated_at = models.DateTimeField(auto_now=True)

    class Meta:
        ordering = ['-created_at']

    def __str__(self):
        # <--- ALTERAÇÃO: Atualizado para usar o novo campo 'name'
        return f"{self.product.name} - {self.name} ({self.sku})"


class Order(models.Model):
    # ... (Sem alterações necessárias aqui, seu modelo de Pedido está bom)
    STATUS_CHOICES = [
        ('pending', 'Pending'), ('processing', 'Processing'), ('shipped', 'Shipped'),
        ('delivered', 'Delivered'), ('cancelled', 'Cancelled'),
    ]
    store = models.ForeignKey(Store, on_delete=models.CASCADE, related_name='orders', null=True, blank=True)
    customer_name = models.CharField(max_length=200)
    customer_email = models.EmailField()
    customer_phone = models.CharField(max_length=20, blank=True)
    shipping_address = models.TextField()
    status = models.CharField(max_length=20, choices=STATUS_CHOICES, default='pending')
    total_amount = models.DecimalField(max_digits=10, decimal_places=2, default=0)
    created_at = models.DateTimeField(auto_now_add=True)
    updated_at = models.DateTimeField(auto_now=True)

    class Meta:
        ordering = ['-created_at']

    def __str__(self):
        return f"Order #{self.id} - {self.customer_name}"

    def calculate_total(self):
        total = sum(item.get_subtotal() for item in self.items.all())
        self.total_amount = total
        self.save()
        return total


class OrderItem(models.Model):
    # ... (Sem alterações necessárias aqui, seu modelo de Item de Pedido está bom)
    order = models.ForeignKey(Order, on_delete=models.CASCADE, related_name='items')
    product = models.ForeignKey(Product, on_delete=models.PROTECT, related_name='order_items')
    variant = models.ForeignKey(
<<<<<<< HEAD
        ProductVariant,
        on_delete=models.PROTECT,
        related_name='order_items',
        null=True,
       blank=True,
=======
        ProductVariant, on_delete=models.PROTECT, related_name='order_items', verbose_name="Variação",
        null=True, blank=True  # Temporarily nullable during migration
>>>>>>> d0bd395d
    )
    quantity = models.IntegerField(validators=[MinValueValidator(1)])
    unit_price = models.DecimalField(max_digits=10, decimal_places=2)

    def __str__(self):
        return f"{self.quantity}x {self.product.name} in Order #{self.order.id}"

    def get_subtotal(self):
        return self.quantity * self.unit_price

    def save(self, *args, **kwargs):
        if not self.unit_price:
            if getattr(self, 'variant') and self.variant:
                self.unit_price = self.variant.price
            elif self.product.price: # <--- Pequena proteção caso o preço do produto seja nulo
                self.unit_price = self.product.price
            else:
                self.unit_price = 0 # Define um padrão se ambos forem nulos
        super().save(*args, **kwargs)<|MERGE_RESOLUTION|>--- conflicted
+++ resolved
@@ -138,16 +138,8 @@
     order = models.ForeignKey(Order, on_delete=models.CASCADE, related_name='items')
     product = models.ForeignKey(Product, on_delete=models.PROTECT, related_name='order_items')
     variant = models.ForeignKey(
-<<<<<<< HEAD
-        ProductVariant,
-        on_delete=models.PROTECT,
-        related_name='order_items',
-        null=True,
-       blank=True,
-=======
         ProductVariant, on_delete=models.PROTECT, related_name='order_items', verbose_name="Variação",
         null=True, blank=True  # Temporarily nullable during migration
->>>>>>> d0bd395d
     )
     quantity = models.IntegerField(validators=[MinValueValidator(1)])
     unit_price = models.DecimalField(max_digits=10, decimal_places=2)

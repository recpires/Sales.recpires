{
  "name": "frontend",
  "private": true,
  "version": "0.0.0",
  "type": "module",
  "scripts": {
    "dev": "vite",
    "build": "vite build",
    "lint": "eslint .",
    "test": "vitest",
    "test:watch": "vitest --watch",
    "preview": "vite preview"
  },
  "dependencies": {
    "@ant-design/icons": "^6.1.0",
    "@tanstack/react-query": "^5.90.2",
    "antd": "^5.27.4",
    "axios": "^1.12.2",
    "i18next": "^23.0.1",
<<<<<<< HEAD
    "react-i18next": "^13.0.2",
=======
>>>>>>> 593971a8
    "react": "^19.1.1",
    "react-dom": "^19.1.1",
    "react-i18next": "^13.0.2",
    "react-router-dom": "^7.9.3"
  },
  "devDependencies": {
    "@eslint/js": "^9.36.0",
    "@testing-library/jest-dom": "^6.0.0",
    "@testing-library/react": "^16.0.0",
    "@testing-library/user-event": "^14.4.3",
    "@types/node": "^24.6.1",
    "@types/react": "^19.1.17",
    "@types/react-dom": "^19.1.11",
  "autoprefixer": "^10.4.17",
    "eslint": "^9.36.0",
    "eslint-plugin-react-hooks": "^5.2.0",
    "eslint-plugin-react-refresh": "^0.4.20",
    "globals": "^16.4.0",
    "postcss": "^8.4.35",
    "tailwindcss": "^3.4.1",
    "typescript": "^5.9.3",
    "vite": "^7.1.7",
<<<<<<< HEAD
    "vitest": "^0.34.3",
    "@testing-library/react": "^14.0.0",
    "@testing-library/jest-dom": "^6.0.0",
    "@testing-library/user-event": "^14.4.3",
    "@vitejs/plugin-react": "^5.0.3"
=======
    "vitest": "^3.2.4"
>>>>>>> 593971a8
  }
}<|MERGE_RESOLUTION|>--- conflicted
+++ resolved
@@ -17,10 +17,6 @@
     "antd": "^5.27.4",
     "axios": "^1.12.2",
     "i18next": "^23.0.1",
-<<<<<<< HEAD
-    "react-i18next": "^13.0.2",
-=======
->>>>>>> 593971a8
     "react": "^19.1.1",
     "react-dom": "^19.1.1",
     "react-i18next": "^13.0.2",
@@ -43,14 +39,6 @@
     "tailwindcss": "^3.4.1",
     "typescript": "^5.9.3",
     "vite": "^7.1.7",
-<<<<<<< HEAD
-    "vitest": "^0.34.3",
-    "@testing-library/react": "^14.0.0",
-    "@testing-library/jest-dom": "^6.0.0",
-    "@testing-library/user-event": "^14.4.3",
-    "@vitejs/plugin-react": "^5.0.3"
-=======
     "vitest": "^3.2.4"
->>>>>>> 593971a8
   }
 }
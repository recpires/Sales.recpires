import React, { useState } from 'react';
import { api } from '../services/api';

<<<<<<< HEAD
const RegisterPage = () => {
  const navigate = useNavigate();

  type RegisterForm = {
    username: string;
    email: string;
    password: string;
    password2: string;
    first_name: string;
    last_name: string;
  };

  type RegisterErrors = {
    username?: string;
    email?: string;
    password?: string;
    password2?: string;
    first_name?: string;
    last_name?: string;
    general?: string;
  };

  const [formData, setFormData] = useState<RegisterForm>({
    username: '',
    email: '',
    password: '',
    password2: '',
    first_name: '',
    last_name: '',
  });
  const [errors, setErrors] = useState<RegisterErrors>({});
  const [isLoading, setIsLoading] = useState(false);
  const [showPassword, setShowPassword] = useState(false);
  const [showPassword2, setShowPassword2] = useState(false);
  const { t } = useTranslation();

  const validateForm = () => {
    const newErrors: {
      username?: string;
      email?: string;
      password?: string;
      password2?: string;
      first_name?: string;
      last_name?: string;
    } = {};

    if (!formData.username) {
      newErrors.username = t('register.validation.username_required');
    } else if (formData.username.length < 3) {
      newErrors.username = t('register.validation.username_min');
    }

    if (!formData.email) {
      newErrors.email = t('register.validation.email_required');
    } else if (!/\S+@\S+\.\S+/.test(formData.email)) {
      newErrors.email = t('register.validation.email_invalid');
    }

    if (!formData.password) {
      newErrors.password = t('register.validation.password_required');
    } else if (formData.password.length < 6) {
      newErrors.password = t('register.validation.password_min');
    }
=======
interface RegisterForm {
  name: string;
  email: string;
  password: string;
  passwordConfirm?: string;
}
>>>>>>> 7aeca7af

const RegisterPage: React.FC = () => {
  const [form, setForm] = useState<RegisterForm>({ name: '', email: '', password: '', passwordConfirm: '' });
  const [loading, setLoading] = useState(false);
  const [errors, setErrors] = useState<Record<string, string[]>>({});

  const handleChange = (e: React.ChangeEvent<HTMLInputElement>) => {
    setForm(prev => ({ ...prev, [e.target.name]: e.target.value }));
  };

  const handleSubmit = async (e: React.FormEvent) => {
    e.preventDefault();
    setLoading(true);
    setErrors({});

    try {
<<<<<<< HEAD
      await authService.register(formData);

      // Redirect to login page after successful registration
      navigate('/login');
    } catch (error: any) {
      console.error('Register error:', error);

      // Handle different error types
      if (error.response?.data) {
        const errorData = error.response.data;

        // Check for field-specific errors
        if (errorData.username) {
          setErrors((prev: RegisterErrors) => ({ ...prev, username: Array.isArray(errorData.username) ? errorData.username[0] : errorData.username }));
        }
        if (errorData.email) {
          setErrors((prev: RegisterErrors) => ({ ...prev, email: Array.isArray(errorData.email) ? errorData.email[0] : errorData.email }));
        }
        if (errorData.password) {
          setErrors((prev: RegisterErrors) => ({ ...prev, password: Array.isArray(errorData.password) ? errorData.password[0] : errorData.password }));
        }
        if (errorData.password2) {
          setErrors((prev: RegisterErrors) => ({ ...prev, password2: Array.isArray(errorData.password2) ? errorData.password2[0] : errorData.password2 }));
        }
=======
      const payload = {
        name: form.name,
        email: form.email,
        password: form.password,
      };
      await api.post('/auth/register/', payload);
      // redirecionar após registro, ou mostrar sucesso
      window.location.href = '/login';
    } catch (err: unknown) {
      // tratamento seguro de erro
      const anyErr = err as any;
      if (anyErr?.response?.data) {
        setErrors(anyErr.response.data);
      } else {
        // fallback: log e mostrar mensagem genérica
        console.error('Registration error', err);
        setErrors({ non_field_errors: ['Ocorreu um erro ao registrar. Tente novamente.'] });
      }
>>>>>>> 7aeca7af

      // Evitar acesso inseguro a error.config e headers
      try {
        const cfg = anyErr?.config;
        if (cfg && typeof cfg === 'object') {
          // apenas usar se necessário, por exemplo para debug
          // console.debug('Failed request config', cfg);
        }
      } catch {
        // ignore
      }
    } finally {
      setLoading(false);
    }
  };

  return (
<<<<<<< HEAD
    <div className="min-h-screen flex items-center justify-center relative overflow-hidden bg-gradient-to-br from-orange-600 via-orange-500 to-amber-400 p-4">
      {/* Background com elementos flutuantes */}
      <div className="absolute inset-0 overflow-hidden pointer-events-none">
        {/* Gradiente base */}
        <div className="absolute inset-0 bg-gradient-to-br from-orange-600/90 via-orange-500/85 to-amber-400/90"></div>

        {/* Formas orgânicas animadas */}
        <div className="absolute -top-40 -right-40 w-80 h-80 bg-gradient-to-br from-orange-400/30 to-amber-400/30 rounded-full blur-3xl animate-float"></div>
        <div className="absolute -bottom-40 -left-40 w-80 h-80 bg-gradient-to-br from-white/20 to-orange-200/30 rounded-full blur-3xl animate-float animation-delay-2000"></div>
        <div className="absolute top-1/2 left-1/2 transform -translate-x-1/2 -translate-y-1/2 w-96 h-96 bg-gradient-to-br from-orange-300/20 to-white/10 rounded-full blur-3xl animate-float animation-delay-4000"></div>

        {/* Partículas flutuantes */}
        <div className="absolute top-1/4 left-1/4 w-2 h-2 bg-white/50 rounded-full animate-bounce animation-delay-1000"></div>
        <div className="absolute top-3/4 right-1/4 w-1 h-1 bg-orange-200/70 rounded-full animate-bounce animation-delay-3000"></div>
        <div className="absolute top-1/2 right-1/3 w-1.5 h-1.5 bg-white/40 rounded-full animate-bounce animation-delay-5000"></div>
        <div className="absolute top-1/3 right-1/2 w-1 h-1 bg-orange-300/50 rounded-full animate-bounce animation-delay-2000"></div>
      </div>

      {/* Container principal */}
      <div className="w-full max-w-md relative z-10" id="register-card">
        {/* Register Card com glassmorphism */}
        <div className="backdrop-blur-xl bg-white/95 border border-orange-100/50 rounded-3xl shadow-2xl shadow-orange-600/20 p-8 animate-fadeInUp">
          {/* Header com logo */}
          <div className="text-center mb-8">
            <div className="inline-flex items-center justify-center w-16 h-16 bg-gradient-to-br from-orange-500 via-orange-600 to-orange-700 rounded-2xl mb-6 shadow-lg shadow-orange-500/30 animate-glow">
              <svg className="w-8 h-8 text-white" fill="none" stroke="currentColor" viewBox="0 0 24 24">
                <path strokeLinecap="round" strokeLinejoin="round" strokeWidth={2} d="M18 9v3m0 0v3m0-3h3m-3 0h-3m-2-5a4 4 0 11-8 0 4 4 0 018 0zM3 20a6 6 0 0112 0v1H3v-1z" />
              </svg>
            </div>
            <h1 className="text-3xl font-bold bg-gradient-to-r from-orange-600 via-orange-500 to-orange-600 bg-clip-text text-transparent mb-2">
              {t('register.title')}
            </h1>
            <p className="text-gray-600">{t('register.subtitle')}</p>
          </div>

          {/* Form */}
          <form onSubmit={handleSubmit} className="space-y-5">
            {/* General Error Message */}
            {errors.general && (
              <div className="bg-red-50 border border-red-300 text-red-700 px-4 py-3 rounded-2xl flex items-start">
                <svg className="w-5 h-5 mr-2 mt-0.5 flex-shrink-0" fill="currentColor" viewBox="0 0 20 20">
                  <path fillRule="evenodd" d="M18 10a8 8 0 11-16 0 8 8 0 0116 0zm-7 4a1 1 0 11-2 0 1 1 0 012 0zm-1-9a1 1 0 00-1 1v4a1 1 0 102 0V6a1 1 0 00-1-1z" clipRule="evenodd" />
                </svg>
                <span className="text-sm">{errors.general}</span>
              </div>
            )}

            {/* Username Field */}
            <div className="space-y-2">
              <label htmlFor="username" className="block text-sm font-medium text-gray-700">
                {t('register.username_label')}
              </label>
              <div className="relative">
                <input
                  id="username"
                  name="username"
                  type="text"
                  value={formData.username}
                  onChange={handleChange}
                  disabled={isLoading}
                  className="w-full px-4 py-3 bg-white border border-gray-300 rounded-2xl text-gray-900 placeholder-gray-400 focus:outline-none focus:ring-2 focus:ring-orange-500 focus:border-transparent transition-all duration-300 hover:border-orange-300"
                  placeholder={t('register.username_placeholder')}
                />
                <div className="absolute inset-0 rounded-2xl bg-gradient-to-r from-orange-500/10 to-orange-400/10 opacity-0 hover:opacity-100 transition-opacity duration-300 pointer-events-none"></div>
              </div>
              {errors.username && (
                <p className="text-red-600 text-sm flex items-center">
                  <svg className="w-4 h-4 mr-1" fill="currentColor" viewBox="0 0 20 20">
                    <path fillRule="evenodd" d="M18 10a8 8 0 11-16 0 8 8 0 0116 0zm-7 4a1 1 0 11-2 0 1 1 0 012 0zm-1-9a1 1 0 00-1 1v4a1 1 0 102 0V6a1 1 0 00-1-1z" clipRule="evenodd" />
                  </svg>
                  {errors.username}
                </p>
              )}
            </div>

            {/* Email Field */}
            <div className="space-y-2">
              <label htmlFor="email" className="block text-sm font-medium text-gray-700">
                {t('register.email_label')}
              </label>
              <div className="relative">
                <input
                  id="email"
                  name="email"
                  type="email"
                  value={formData.email}
                  onChange={handleChange}
                  disabled={isLoading}
                  className="w-full px-4 py-3 bg-white border border-gray-300 rounded-2xl text-gray-900 placeholder-gray-400 focus:outline-none focus:ring-2 focus:ring-orange-500 focus:border-transparent transition-all duration-300 hover:border-orange-300"
                  placeholder={t('register.email_placeholder')}
                />
                <div className="absolute inset-0 rounded-2xl bg-gradient-to-r from-orange-500/10 to-orange-400/10 opacity-0 hover:opacity-100 transition-opacity duration-300 pointer-events-none"></div>
              </div>
              {errors.email && (
                <p className="text-red-600 text-sm flex items-center">
                  <svg className="w-4 h-4 mr-1" fill="currentColor" viewBox="0 0 20 20">
                    <path fillRule="evenodd" d="M18 10a8 8 0 11-16 0 8 8 0 0116 0zm-7 4a1 1 0 11-2 0 1 1 0 012 0zm-1-9a1 1 0 00-1 1v4a1 1 0 102 0V6a1 1 0 00-1-1z" clipRule="evenodd" />
                  </svg>
                  {errors.email}
                </p>
              )}
            </div>

            {/* First Name and Last Name Fields */}
            <div className="grid grid-cols-2 gap-4">
              <div className="space-y-2">
                <label htmlFor="first_name" className="block text-sm font-medium text-gray-700">
                  {t('register.name_label')}
                </label>
                <div className="relative">
                  <input
                    id="first_name"
                    name="first_name"
                    type="text"
                    value={formData.first_name}
                    onChange={handleChange}
                    disabled={isLoading}
                    className="w-full px-4 py-3 bg-white border border-gray-300 rounded-2xl text-gray-900 placeholder-gray-400 focus:outline-none focus:ring-2 focus:ring-orange-500 focus:border-transparent transition-all duration-300 hover:border-orange-300"
                    placeholder="João"
                  />
                </div>
              </div>

              <div className="space-y-2">
                <label htmlFor="last_name" className="block text-sm font-medium text-gray-700">
                  {t('register.surname_label')}
                </label>
                <div className="relative">
                  <input
                    id="last_name"
                    name="last_name"
                    type="text"
                    value={formData.last_name}
                    onChange={handleChange}
                    disabled={isLoading}
                    className="w-full px-4 py-3 bg-white border border-gray-300 rounded-2xl text-gray-900 placeholder-gray-400 focus:outline-none focus:ring-2 focus:ring-orange-500 focus:border-transparent transition-all duration-300 hover:border-orange-300"
                    placeholder="Silva"
                  />
                </div>
              </div>
            </div>

            {/* Password Field */}
            <div className="space-y-2">
              <label htmlFor="password" className="block text-sm font-medium text-gray-700">
                {t('register.password_label')}
              </label>
              <div className="relative">
                <input
                  id="password"
                  name="password"
                  type={showPassword ? 'text' : 'password'}
                  value={formData.password}
                  onChange={handleChange}
                  disabled={isLoading}
                  className="w-full px-4 py-3 bg-white border border-gray-300 rounded-2xl text-gray-900 placeholder-gray-400 focus:outline-none focus:ring-2 focus:ring-orange-500 focus:border-transparent transition-all duration-300 pr-12 hover:border-orange-300"
                  placeholder={t('register.password_placeholder')}
                />
                <button
                  type="button"
                  onClick={() => setShowPassword(!showPassword)}
                  className="absolute right-3 top-1/2 -translate-y-1/2 text-gray-500 hover:text-orange-600 transition-colors duration-200"
                  disabled={isLoading}
                >
                  {showPassword ? (
                    <svg className="w-5 h-5" fill="none" stroke="currentColor" viewBox="0 0 24 24">
                      <path strokeLinecap="round" strokeLinejoin="round" strokeWidth={2} d="M13.875 18.825A10.05 10.05 0 0112 19c-4.478 0-8.268-2.943-9.543-7a9.97 9.97 0 011.563-3.029m5.858.908a3 3 0 114.243 4.243M9.878 9.878l4.242 4.242M9.878 9.878L3 3m6.878 6.878L21 21" />
                    </svg>
                  ) : (
                    <svg className="w-5 h-5" fill="none" stroke="currentColor" viewBox="0 0 24 24">
                      <path strokeLinecap="round" strokeLinejoin="round" strokeWidth={2} d="M15 12a3 3 0 11-6 0 3 3 0 016 0z" />
                      <path strokeLinecap="round" strokeLinejoin="round" strokeWidth={2} d="M2.458 12C3.732 7.943 7.523 5 12 5c4.478 0 8.268 2.943 9.542 7-1.274 4.057-5.064 7-9.542 7-4.477 0-8.268-2.943-9.542-7z" />
                    </svg>
                  )}
                </button>
                <div className="absolute inset-0 rounded-2xl bg-gradient-to-r from-orange-500/10 to-orange-400/10 opacity-0 hover:opacity-100 transition-opacity duration-300 pointer-events-none"></div>
              </div>
              {errors.password && (
                <p className="text-red-600 text-sm flex items-center">
                  <svg className="w-4 h-4 mr-1" fill="currentColor" viewBox="0 0 20 20">
                    <path fillRule="evenodd" d="M18 10a8 8 0 11-16 0 8 8 0 0116 0zm-7 4a1 1 0 11-2 0 1 1 0 012 0zm-1-9a1 1 0 00-1 1v4a1 1 0 102 0V6a1 1 0 00-1-1z" clipRule="evenodd" />
                  </svg>
                  {errors.password}
                </p>
              )}
            </div>

            {/* Password Confirmation Field */}
            <div className="space-y-2">
              <label htmlFor="password2" className="block text-sm font-medium text-gray-700">
                {t('register.password_confirm_label')}
              </label>
              <div className="relative">
                <input
                  id="password2"
                  name="password2"
                  type={showPassword2 ? 'text' : 'password'}
                  value={formData.password2}
                  onChange={handleChange}
                  disabled={isLoading}
                  className="w-full px-4 py-3 bg-white border border-gray-300 rounded-2xl text-gray-900 placeholder-gray-400 focus:outline-none focus:ring-2 focus:ring-orange-500 focus:border-transparent transition-all duration-300 pr-12 hover:border-orange-300"
                  placeholder={t('register.password_placeholder')}
                />
                <button
                  type="button"
                  onClick={() => setShowPassword2(!showPassword2)}
                  className="absolute right-3 top-1/2 -translate-y-1/2 text-gray-500 hover:text-orange-600 transition-colors duration-200"
                  disabled={isLoading}
                >
                  {showPassword2 ? (
                    <svg className="w-5 h-5" fill="none" stroke="currentColor" viewBox="0 0 24 24">
                      <path strokeLinecap="round" strokeLinejoin="round" strokeWidth={2} d="M13.875 18.825A10.05 10.05 0 0112 19c-4.478 0-8.268-2.943-9.543-7a9.97 9.97 0 011.563-3.029m5.858.908a3 3 0 114.243 4.243M9.878 9.878l4.242 4.242M9.878 9.878L3 3m6.878 6.878L21 21" />
                    </svg>
                  ) : (
                    <svg className="w-5 h-5" fill="none" stroke="currentColor" viewBox="0 0 24 24">
                      <path strokeLinecap="round" strokeLinejoin="round" strokeWidth={2} d="M15 12a3 3 0 11-6 0 3 3 0 016 0z" />
                      <path strokeLinecap="round" strokeLinejoin="round" strokeWidth={2} d="M2.458 12C3.732 7.943 7.523 5 12 5c4.478 0 8.268 2.943 9.542 7-1.274 4.057-5.064 7-9.542 7-4.477 0-8.268-2.943-9.542-7z" />
                    </svg>
                  )}
                </button>
                <div className="absolute inset-0 rounded-2xl bg-gradient-to-r from-orange-500/10 to-orange-400/10 opacity-0 hover:opacity-100 transition-opacity duration-300 pointer-events-none"></div>
              </div>
              {errors.password2 && (
                <p className="text-red-600 text-sm flex items-center">
                  <svg className="w-4 h-4 mr-1" fill="currentColor" viewBox="0 0 20 20">
                    <path fillRule="evenodd" d="M18 10a8 8 0 11-16 0 8 8 0 0116 0zm-7 4a1 1 0 11-2 0 1 1 0 012 0zm-1-9a1 1 0 00-1 1v4a1 1 0 102 0V6a1 1 0 00-1-1z" clipRule="evenodd" />
                  </svg>
                  {errors.password2}
                </p>
              )}
            </div>

            {/* Submit Button */}
            <Button
              type="submit"
              variant="primary"
              size="lg"
              disabled={isLoading}
              className="w-full bg-gradient-to-r from-orange-500 to-orange-600 hover:from-orange-600 hover:to-orange-700 text-white font-semibold py-4 rounded-2xl shadow-lg shadow-orange-500/30 hover:shadow-xl hover:shadow-orange-500/50 transform hover:scale-[1.02] transition-all duration-300 disabled:opacity-50 disabled:cursor-not-allowed disabled:transform-none"
            >
              {isLoading ? (
                <span className="flex items-center justify-center">
                  <svg className="animate-spin -ml-1 mr-3 h-5 w-5 text-white" fill="none" viewBox="0 0 24 24">
                    <circle className="opacity-25" cx="12" cy="12" r="10" stroke="currentColor" strokeWidth="4" />
                    <path className="opacity-75" fill="currentColor" d="M4 12a8 8 0 018-8V0C5.373 0 0 5.373 0 12h4zm2 5.291A7.962 7.962 0 014 12H0c0 3.042 1.135 5.824 3 7.938l3-2.647z" />
                  </svg>
                  {t('register.creating')}
                </span>
              ) : (
                t('register.create_account')
              )}
            </Button>
          </form>

          {/* Footer */}
          <div className="mt-8 pt-6 border-t border-gray-200">
            <p className="text-center text-sm text-gray-600">
              {t('register.have_account')}{' '}
              <a
                href="/login"
                onClick={(e) => {
                  e.preventDefault();
                  navigate('/login');
                }}
                className="text-orange-600 hover:text-orange-700 font-semibold transition-colors duration-200 hover:underline"
              >
                {t('register.sign_in')}
              </a>
            </p>
          </div>
        </div>

        {/* Branding */}
        <div className="mt-8 text-center">
          <p className="text-white/80 text-sm">
            {t('register.copyright')}
          </p>
        </div>
      </div>
=======
    <div>
      <h1>Registrar</h1>
      <form onSubmit={handleSubmit}>
        <input name="name" value={form.name} onChange={handleChange} placeholder="Nome" />
        {errors.name && <div>{(errors.name || []).join(', ')}</div>}
        <input name="email" value={form.email} onChange={handleChange} placeholder="Email" />
        {errors.email && <div>{(errors.email || []).join(', ')}</div>}
        <input name="password" type="password" value={form.password} onChange={handleChange} placeholder="Senha" />
        {errors.password && <div>{(errors.password || []).join(', ')}</div>}
        <button type="submit" disabled={loading}>Registrar</button>
      </form>
>>>>>>> 7aeca7af
    </div>
  );
};

export default RegisterPage;<|MERGE_RESOLUTION|>--- conflicted
+++ resolved
@@ -1,7 +1,6 @@
 import React, { useState } from 'react';
 import { api } from '../services/api';
 
-<<<<<<< HEAD
 const RegisterPage = () => {
   const navigate = useNavigate();
 
@@ -65,14 +64,6 @@
     } else if (formData.password.length < 6) {
       newErrors.password = t('register.validation.password_min');
     }
-=======
-interface RegisterForm {
-  name: string;
-  email: string;
-  password: string;
-  passwordConfirm?: string;
-}
->>>>>>> 7aeca7af
 
 const RegisterPage: React.FC = () => {
   const [form, setForm] = useState<RegisterForm>({ name: '', email: '', password: '', passwordConfirm: '' });
@@ -89,7 +80,6 @@
     setErrors({});
 
     try {
-<<<<<<< HEAD
       await authService.register(formData);
 
       // Redirect to login page after successful registration
@@ -114,26 +104,6 @@
         if (errorData.password2) {
           setErrors((prev: RegisterErrors) => ({ ...prev, password2: Array.isArray(errorData.password2) ? errorData.password2[0] : errorData.password2 }));
         }
-=======
-      const payload = {
-        name: form.name,
-        email: form.email,
-        password: form.password,
-      };
-      await api.post('/auth/register/', payload);
-      // redirecionar após registro, ou mostrar sucesso
-      window.location.href = '/login';
-    } catch (err: unknown) {
-      // tratamento seguro de erro
-      const anyErr = err as any;
-      if (anyErr?.response?.data) {
-        setErrors(anyErr.response.data);
-      } else {
-        // fallback: log e mostrar mensagem genérica
-        console.error('Registration error', err);
-        setErrors({ non_field_errors: ['Ocorreu um erro ao registrar. Tente novamente.'] });
-      }
->>>>>>> 7aeca7af
 
       // Evitar acesso inseguro a error.config e headers
       try {
@@ -151,7 +121,6 @@
   };
 
   return (
-<<<<<<< HEAD
     <div className="min-h-screen flex items-center justify-center relative overflow-hidden bg-gradient-to-br from-orange-600 via-orange-500 to-amber-400 p-4">
       {/* Background com elementos flutuantes */}
       <div className="absolute inset-0 overflow-hidden pointer-events-none">
@@ -431,19 +400,6 @@
           </p>
         </div>
       </div>
-=======
-    <div>
-      <h1>Registrar</h1>
-      <form onSubmit={handleSubmit}>
-        <input name="name" value={form.name} onChange={handleChange} placeholder="Nome" />
-        {errors.name && <div>{(errors.name || []).join(', ')}</div>}
-        <input name="email" value={form.email} onChange={handleChange} placeholder="Email" />
-        {errors.email && <div>{(errors.email || []).join(', ')}</div>}
-        <input name="password" type="password" value={form.password} onChange={handleChange} placeholder="Senha" />
-        {errors.password && <div>{(errors.password || []).join(', ')}</div>}
-        <button type="submit" disabled={loading}>Registrar</button>
-      </form>
->>>>>>> 7aeca7af
     </div>
   );
 };

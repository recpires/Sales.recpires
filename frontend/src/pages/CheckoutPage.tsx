--- conflicted
+++ resolved
@@ -592,12 +592,8 @@
                       {variant && (
                         <div>
                           <Text type="secondary" className="text-xs">
-<<<<<<< HEAD
-                            {variant.option_description}
-=======
                             {variant?.size ?? ""}{" "}
                             {variant?.color ? `• ${variant.color}` : ""}
->>>>>>> 4ba1126f
                           </Text>
                         </div>
                       )}

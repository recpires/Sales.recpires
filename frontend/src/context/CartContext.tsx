<<<<<<< HEAD
import React, { createContext, useContext, useReducer, useEffect, Dispatch } from 'react';

export interface ProductVariant {
  id: number;
  size?: string;
  color?: string;
  sku: string;
  price: string;
  stock: number;
}

export interface Product {
  id: number;
  name: string;
  description?: string;
  price: string;
  sku: string;
  stock: number;
  image?: string;
  variants?: ProductVariant[];
}
=======
import React, { createContext, useContext, useReducer, useEffect } from 'react';
>>>>>>> 7aeca7af

export interface CartItem {
  id: string;
  name: string;
  price: number;
  quantity: number;
<<<<<<< HEAD
  product?: Product;
  variantSnapshot?: any | null;
=======
  [key: string]: any;
>>>>>>> 7aeca7af
}

interface CartState {
  items: CartItem[];
}

type CartAction =
  | { type: 'ADD_ITEM'; payload: CartItem }
<<<<<<< HEAD
  | { type: 'REMOVE_ITEM'; payload: { productId: number; variantId?: number | null } }
  | { type: 'SET_QUANTITY'; payload: { productId: number; variantId?: number | null; quantity: number } }
=======
  | { type: 'REMOVE_ITEM'; payload: { id: string } }
>>>>>>> 7aeca7af
  | { type: 'CLEAR_CART' }
  | { type: 'SET_CART'; payload: CartItem[] };

interface CartContextType {
<<<<<<< HEAD
  state: CartState;
  dispatch: Dispatch<CartAction>;
=======
  items: CartItem[];
  addItem: (item: CartItem) => void;
  removeItem: (id: string) => void;
  clearCart: () => void;
>>>>>>> 7aeca7af
  getTotal: () => number;
}

const CartContext = createContext<CartContextType | undefined>(undefined);

const initialState: CartState = {
  items: [],
};

function cartReducer(state: CartState, action: CartAction): CartState {
  switch (action.type) {
    case 'ADD_ITEM': {
<<<<<<< HEAD
      const existingIndex = state.items.findIndex(
        i => i.productId === action.payload.productId && i.variantId === action.payload.variantId
      );
=======
      const existingIndex = state.items.findIndex(i => i.id === action.payload.id);
>>>>>>> 7aeca7af
      if (existingIndex >= 0) {
        const items = [...state.items];
        items[existingIndex] = {
          ...items[existingIndex],
          quantity: items[existingIndex].quantity + action.payload.quantity,
        };
        return { ...state, items };
      }
      return { ...state, items: [...state.items, action.payload] };
<<<<<<< HEAD
    }
    case 'REMOVE_ITEM':
      return {
        ...state,
        items: state.items.filter(
          i => !(i.productId === action.payload.productId && i.variantId === action.payload.variantId)
        ),
      };
    case 'SET_QUANTITY': {
      const items = state.items.map(i => {
        if (i.productId === action.payload.productId && i.variantId === action.payload.variantId) {
          return { ...i, quantity: action.payload.quantity };
        }
        return i;
      });
      return { ...state, items };
=======
>>>>>>> 7aeca7af
    }
    case 'REMOVE_ITEM':
      return { ...state, items: state.items.filter(i => i.id !== action.payload.id) };
    case 'CLEAR_CART':
      return { ...state, items: [] };
    case 'SET_CART':
      return { ...state, items: action.payload };
    default:
      return state;
  }
}

export const CartProvider: React.FC<{ children: React.ReactNode }> = ({ children }) => {
  const [state, dispatch] = useReducer(cartReducer, initialState, () => {
    try {
      const raw = localStorage.getItem('cart');
      return raw ? { items: JSON.parse(raw) as CartItem[] } : initialState;
    } catch {
      return initialState;
    }
  });

  useEffect(() => {
    try {
      localStorage.setItem('cart', JSON.stringify(state.items));
    } catch {
      /* ignore storage errors */
    }
  }, [state.items]);

<<<<<<< HEAD
  const getTotal = () => {
    return state.items.reduce((total, item) => {
      const product = item.product;
      if (!product) return total;

      const variant = product.variants?.find(v => v.id === item.variantId);
      const unitPrice = variant ? Number(variant.price) : Number(product.price);

      return total + unitPrice * item.quantity;
    }, 0);
  };

  return (
    <CartContext.Provider value={{ state, dispatch, getTotal }}>
=======
  const addItem = (item: CartItem) => dispatch({ type: 'ADD_ITEM', payload: item });
  const removeItem = (id: string) => dispatch({ type: 'REMOVE_ITEM', payload: { id } });
  const clearCart = () => dispatch({ type: 'CLEAR_CART' });
  const getTotal = () => state.items.reduce((s, i) => s + i.price * i.quantity, 0);

  return (
    <CartContext.Provider value={{ items: state.items, addItem, removeItem, clearCart, getTotal }}>
>>>>>>> 7aeca7af
      {children}
    </CartContext.Provider>
  );
};

export const useCart = (): CartContextType => {
  const ctx = useContext(CartContext);
  if (!ctx) throw new Error('useCart must be used within CartProvider');
  return ctx;
};<|MERGE_RESOLUTION|>--- conflicted
+++ resolved
@@ -1,4 +1,3 @@
-<<<<<<< HEAD
 import React, { createContext, useContext, useReducer, useEffect, Dispatch } from 'react';
 
 export interface ProductVariant {
@@ -20,21 +19,14 @@
   image?: string;
   variants?: ProductVariant[];
 }
-=======
-import React, { createContext, useContext, useReducer, useEffect } from 'react';
->>>>>>> 7aeca7af
 
 export interface CartItem {
   id: string;
   name: string;
   price: number;
   quantity: number;
-<<<<<<< HEAD
   product?: Product;
   variantSnapshot?: any | null;
-=======
-  [key: string]: any;
->>>>>>> 7aeca7af
 }
 
 interface CartState {
@@ -43,25 +35,14 @@
 
 type CartAction =
   | { type: 'ADD_ITEM'; payload: CartItem }
-<<<<<<< HEAD
   | { type: 'REMOVE_ITEM'; payload: { productId: number; variantId?: number | null } }
   | { type: 'SET_QUANTITY'; payload: { productId: number; variantId?: number | null; quantity: number } }
-=======
-  | { type: 'REMOVE_ITEM'; payload: { id: string } }
->>>>>>> 7aeca7af
   | { type: 'CLEAR_CART' }
   | { type: 'SET_CART'; payload: CartItem[] };
 
 interface CartContextType {
-<<<<<<< HEAD
   state: CartState;
   dispatch: Dispatch<CartAction>;
-=======
-  items: CartItem[];
-  addItem: (item: CartItem) => void;
-  removeItem: (id: string) => void;
-  clearCart: () => void;
->>>>>>> 7aeca7af
   getTotal: () => number;
 }
 
@@ -74,13 +55,9 @@
 function cartReducer(state: CartState, action: CartAction): CartState {
   switch (action.type) {
     case 'ADD_ITEM': {
-<<<<<<< HEAD
       const existingIndex = state.items.findIndex(
         i => i.productId === action.payload.productId && i.variantId === action.payload.variantId
       );
-=======
-      const existingIndex = state.items.findIndex(i => i.id === action.payload.id);
->>>>>>> 7aeca7af
       if (existingIndex >= 0) {
         const items = [...state.items];
         items[existingIndex] = {
@@ -90,7 +67,6 @@
         return { ...state, items };
       }
       return { ...state, items: [...state.items, action.payload] };
-<<<<<<< HEAD
     }
     case 'REMOVE_ITEM':
       return {
@@ -107,8 +83,6 @@
         return i;
       });
       return { ...state, items };
-=======
->>>>>>> 7aeca7af
     }
     case 'REMOVE_ITEM':
       return { ...state, items: state.items.filter(i => i.id !== action.payload.id) };
@@ -139,7 +113,6 @@
     }
   }, [state.items]);
 
-<<<<<<< HEAD
   const getTotal = () => {
     return state.items.reduce((total, item) => {
       const product = item.product;
@@ -154,15 +127,6 @@
 
   return (
     <CartContext.Provider value={{ state, dispatch, getTotal }}>
-=======
-  const addItem = (item: CartItem) => dispatch({ type: 'ADD_ITEM', payload: item });
-  const removeItem = (id: string) => dispatch({ type: 'REMOVE_ITEM', payload: { id } });
-  const clearCart = () => dispatch({ type: 'CLEAR_CART' });
-  const getTotal = () => state.items.reduce((s, i) => s + i.price * i.quantity, 0);
-
-  return (
-    <CartContext.Provider value={{ items: state.items, addItem, removeItem, clearCart, getTotal }}>
->>>>>>> 7aeca7af
       {children}
     </CartContext.Provider>
   );
